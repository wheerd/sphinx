--- conflicted
+++ resolved
@@ -312,16 +312,11 @@
     var tmp = query.split(/\s+/);
     var object = (tmp.length == 1) ? tmp[0].toLowerCase() : null;
     for (var i = 0; i < tmp.length; i++) {
-<<<<<<< HEAD
-      if ($u.indexOf(stopwords, tmp[i]) != -1 || tmp[i].match(/^\d+$/)) {
-        // skip this word
+      if ($u.indexOf(stopwords, tmp[i]) != -1 || tmp[i].match(/^\d+$/) ||
+          tmp[i] == "") {
+        // skip this "word"
         continue;
       }
-=======
-      // ignore leading/trailing whitespace
-      if (tmp[i] == "")
-        continue;
->>>>>>> 0ca72d41
       // stem the word
       var word = stemmer.stemWord(tmp[i]).toLowerCase();
       // select the correct list
