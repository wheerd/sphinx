{#
    basic/genindex.html
    ~~~~~~~~~~~~~~~~~~~

    Template for an "all-in-one" index.

    :copyright: Copyright 2007-2011 by the Sphinx team, see AUTHORS.
    :license: BSD, see LICENSE for details.
#}
{% macro indexentries(firstname, links) %}
  <dt>
  {%- if links -%}
    <a href="{{ links[0][1] }}">  
    {%- if links[0][0] %}<strong>{% endif -%}
    {{ firstname|e }}
    {%- if links[0][0] %}</strong>{% endif -%}
    </a>

    {%- for ismain, link in links[1:] -%}
      , <a href="{{ link }}">{% if ismain %}<strong>{% endif -%}
      [{{ loop.index }}]
      {%- if ismain %}</strong>{% endif -%}
      </a>
    {%- endfor %}
  {%- else %}
    {{ firstname|e }}
  {%- endif %}
  </dt>
{% endmacro %}

{% extends "layout.html" %}
{% set title = _('Index') %}
{% block body %}

<h1 id="index">{{ _('Index') }}</h1>

<div class="genindex-jumpbox">
 {% for key, dummy in genindexentries -%}
 <a href="#{{ key }}"><strong>{{ key }}</strong></a>
 {% if not loop.last %}| {% endif %}
 {%- endfor %}
</div>

{%- for key, entries in genindexentries %}
<h2 id="{{ key }}">{{ key }}</h2>
<table style="width: 100%" class="indextable genindextable"><tr>
  {%- for column in entries|slice(2) if column %}
<<<<<<< HEAD
  <td width="33%" valign="top"><dl>
    {%- for entryname, (links, subitems) in column %}
      {{ indexentries(entryname, links) }}
      {%- if subitems %}
      <dd><dl>
      {%- for subentryname, subentrylinks in subitems %}
        {{ indexentries(subentryname, subentrylinks) }}
      {%- endfor %}
      </dl></dd>
      {%- endif -%}
=======
  <td style="width: 33%" valign="top"><dl>
  {%- for entryname, (links, subitems) in column %}
    <dt>{% if links %}<a href="{{ links[0] }}">{{ entryname|e }}</a>
      {%- for link in links[1:] %}, <a href="{{ link }}">[{{ loop.index }}]</a>{% endfor %}
      {%- else %}{{ entryname|e }}{% endif %}</dt>
    {%- if subitems %}
    <dd><dl>
    {%- for subentryname, subentrylinks in subitems %}
      <dt><a href="{{ subentrylinks[0] }}">{{ subentryname|e }}</a>
      {%- for link in subentrylinks[1:] %}, <a href="{{ link }}">[{{ loop.index }}]</a>{% endfor -%}
      </dt>
>>>>>>> e7fa3c6f
    {%- endfor %}
  </dl></td>
  {%- endfor %}
</tr></table>
{% endfor %}

{% endblock %}

{% block sidebarrel %}
{% if split_index %}
   <h4>{{ _('Index') }}</h4>
   <p>{% for key, dummy in genindexentries -%}
   <a href="{{ pathto('genindex-' + key) }}"><strong>{{ key }}</strong></a>
     {% if not loop.last %}| {% endif %}
   {%- endfor %}</p>

   <p><a href="{{ pathto('genindex-all') }}"><strong>{{ _('Full index on one page') }}</strong></a></p>
{% endif %}
   {{ super() }}
{% endblock %}<|MERGE_RESOLUTION|>--- conflicted
+++ resolved
@@ -45,8 +45,7 @@
 <h2 id="{{ key }}">{{ key }}</h2>
 <table style="width: 100%" class="indextable genindextable"><tr>
   {%- for column in entries|slice(2) if column %}
-<<<<<<< HEAD
-  <td width="33%" valign="top"><dl>
+  <td style="width: 33%" valign="top"><dl>
     {%- for entryname, (links, subitems) in column %}
       {{ indexentries(entryname, links) }}
       {%- if subitems %}
@@ -56,19 +55,6 @@
       {%- endfor %}
       </dl></dd>
       {%- endif -%}
-=======
-  <td style="width: 33%" valign="top"><dl>
-  {%- for entryname, (links, subitems) in column %}
-    <dt>{% if links %}<a href="{{ links[0] }}">{{ entryname|e }}</a>
-      {%- for link in links[1:] %}, <a href="{{ link }}">[{{ loop.index }}]</a>{% endfor %}
-      {%- else %}{{ entryname|e }}{% endif %}</dt>
-    {%- if subitems %}
-    <dd><dl>
-    {%- for subentryname, subentrylinks in subitems %}
-      <dt><a href="{{ subentrylinks[0] }}">{{ subentryname|e }}</a>
-      {%- for link in subentrylinks[1:] %}, <a href="{{ link }}">[{{ loop.index }}]</a>{% endfor -%}
-      </dt>
->>>>>>> e7fa3c6f
     {%- endfor %}
   </dl></td>
   {%- endfor %}
