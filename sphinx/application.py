--- conflicted
+++ resolved
@@ -317,34 +317,26 @@
         roles.register_local_role(name, role)
 
     def add_generic_role(self, name, nodeclass):
-        roles.register_generic_role(name, nodeclass)
+        # don't use roles.register_generic_role because it uses
+        # register_canonical_role
+        role = roles.GenericRole(name, nodeclass)
+        roles.register_local_role(name, role)
 
     def add_description_unit(self, directivename, rolename, indextemplate='',
                              parse_node=None, ref_nodeclass=None):
-<<<<<<< HEAD
         additional_xref_types[directivename] = (rolename, indextemplate,
                                                 parse_node)
         directives.register_directive(directivename,
                                       directive_dwim(GenericDesc))
-        roles.register_canonical_role(rolename, xfileref_role)
-=======
-        additional_xref_types[directivename] = (rolename, indextemplate, parse_node)
-        directives.register_directive(directivename, desc_directive)
         roles.register_local_role(rolename, xfileref_role)
->>>>>>> 099b4ce0
         if ref_nodeclass is not None:
             innernodetypes[rolename] = ref_nodeclass
 
     def add_crossref_type(self, directivename, rolename, indextemplate='',
                           ref_nodeclass=None):
         additional_xref_types[directivename] = (rolename, indextemplate, None)
-<<<<<<< HEAD
         directives.register_directive(directivename, directive_dwim(Target))
-        roles.register_canonical_role(rolename, xfileref_role)
-=======
-        directives.register_directive(directivename, target_directive)
         roles.register_local_role(rolename, xfileref_role)
->>>>>>> 099b4ce0
         if ref_nodeclass is not None:
             innernodetypes[rolename] = ref_nodeclass
 
