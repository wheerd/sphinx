# -*- coding: utf-8 -*-
"""
    sphinx.ext.graphviz
    ~~~~~~~~~~~~~~~~~~~

    Allow graphviz-formatted graphs to be included in Sphinx-generated
    documents inline.

    :copyright: Copyright 2007-2011 by the Sphinx team, see AUTHORS.
    :license: BSD, see LICENSE for details.
"""

import re
import codecs
import posixpath
from os import path
from math import ceil
from subprocess import Popen, PIPE
try:
    from hashlib import sha1 as sha
except ImportError:
    from sha import sha

from docutils import nodes
from docutils.parsers.rst import directives

from sphinx.errors import SphinxError
from sphinx.util.osutil import ensuredir, ENOENT, EPIPE
from sphinx.util.compat import Directive


mapname_re = re.compile(r'<map id="(.*?)"')
svg_dim_re = re.compile(r'<svg\swidth="(\d+)pt"\sheight="(\d+)pt"', re.M)


class GraphvizError(SphinxError):
    category = 'Graphviz error'


class graphviz(nodes.General, nodes.Element):
    pass


class Graphviz(Directive):
    """
    Directive to insert arbitrary dot markup.
    """
    has_content = True
    required_arguments = 0
    optional_arguments = 1
    final_argument_whitespace = False
    option_spec = {
        'alt': directives.unchanged,
        'inline': directives.flag,
        'caption': directives.unchanged,
    }

    def run(self):
        if self.arguments:
            document = self.state.document
            if self.content:
                return [document.reporter.warning(
                    'Graphviz directive cannot have both content and '
                    'a filename argument', line=self.lineno)]
            env = self.state.document.settings.env
            rel_filename, filename = env.relfn2path(self.arguments[0])
            env.note_dependency(rel_filename)
            try:
                fp = codecs.open(filename, 'r', 'utf-8')
                try:
                    dotcode = fp.read()
                finally:
                    fp.close()
            except (IOError, OSError):
                return [document.reporter.warning(
                    'External Graphviz file %r not found or reading '
                    'it failed' % filename, line=self.lineno)]
        else:
            dotcode = '\n'.join(self.content)
            if not dotcode.strip():
                return [self.state_machine.reporter.warning(
                    'Ignoring "graphviz" directive without content.',
                    line=self.lineno)]
        node = graphviz()
        node['code'] = dotcode
        node['options'] = []
        if 'alt' in self.options:
            node['alt'] = self.options['alt']
        if 'caption' in self.options:
            node['caption'] = self.options['caption']
        node['inline'] = 'inline' in self.options
        return [node]


class GraphvizSimple(Directive):
    """
    Directive to insert arbitrary dot markup.
    """
    has_content = True
    required_arguments = 1
    optional_arguments = 0
    final_argument_whitespace = False
    option_spec = {
        'alt': directives.unchanged,
        'inline': directives.flag,
        'caption': directives.unchanged,
    }

    def run(self):
        node = graphviz()
        node['code'] = '%s %s {\n%s\n}\n' % \
                       (self.name, self.arguments[0], '\n'.join(self.content))
        node['options'] = []
        if 'alt' in self.options:
            node['alt'] = self.options['alt']
        if 'caption' in self.options:
            node['caption'] = self.options['caption']
        node['inline'] = 'inline' in self.options
        return [node]


def render_dot(self, code, options, format, prefix='graphviz'):
    """Render graphviz code into a PNG or PDF output file."""
    hashkey = code.encode('utf-8') + str(options) + \
              str(self.builder.config.graphviz_dot) + \
              str(self.builder.config.graphviz_dot_args)
    fname = '%s-%s.%s' % (prefix, sha(hashkey).hexdigest(), format)
    if hasattr(self.builder, 'imgpath'):
        # HTML
        relfn = posixpath.join(self.builder.imgpath, fname)
        outfn = path.join(self.builder.outdir, '_images', fname)
    else:
        # LaTeX
        relfn = fname
        outfn = path.join(self.builder.outdir, fname)

    if path.isfile(outfn):
        return relfn, outfn

    if hasattr(self.builder, '_graphviz_warned_dot') or \
       hasattr(self.builder, '_graphviz_warned_ps2pdf'):
        return None, None

    ensuredir(path.dirname(outfn))

    # graphviz expects UTF-8 by default
    if isinstance(code, unicode):
        code = code.encode('utf-8')

    dot_args = [self.builder.config.graphviz_dot]
    dot_args.extend(self.builder.config.graphviz_dot_args)
    dot_args.extend(options)
    dot_args.extend(['-T' + format, '-o' + outfn])
    if format == 'png':
        dot_args.extend(['-Tcmapx', '-o%s.map' % outfn])
    try:
        p = Popen(dot_args, stdout=PIPE, stdin=PIPE, stderr=PIPE)
    except OSError, err:
        if err.errno != ENOENT:   # No such file or directory
            raise
        self.builder.warn('dot command %r cannot be run (needed for graphviz '
                          'output), check the graphviz_dot setting' %
                          self.builder.config.graphviz_dot)
        self.builder._graphviz_warned_dot = True
        return None, None
    try:
        # Graphviz may close standard input when an error occurs,
        # resulting in a broken pipe on communicate()
        stdout, stderr = p.communicate(code)
    except OSError, err:
        if err.errno != EPIPE:
            raise
        # in this case, read the standard output and standard error streams
        # directly, to get the error message(s)
        stdout, stderr = p.stdout.read(), p.stderr.read()
        p.wait()
    if p.returncode != 0:
        raise GraphvizError('dot exited with error:\n[stderr]\n%s\n'
                            '[stdout]\n%s' % (stderr, stdout))
    return relfn, outfn


def get_svg_tag(svgref, svgfile, imgcls=None):
    # Webkit can't figure out svg dimensions when using object tag
    # so we need to get it from the svg file
    fp = open(svgfile, 'r')
    try:
        for line in fp:
            match = svg_dim_re.match(line)
            if match:
                dimensions = match.groups()
                break
        else:
            dimensions = None
    finally:
        fp.close()

    # We need this hack to make WebKit show our object tag properly
    def pt2px(x):
        return int(ceil((96.0/72.0) * float(x)))

    if dimensions:
        style = ' width="%s" height="%s"' % tuple(map(pt2px, dimensions))
    else:
        style = ''

    # The object tag works fine on Firefox and WebKit
    # Besides it's a hack, this strategy does not mess with templates.
    imgcss = imgcls and ' class="%s"' % imgcls or ''
    return '<object type="image/svg+xml" data="%s"%s%s/>\n' % \
           (svgref, imgcss, style)


def render_dot_html(self, node, code, options, prefix='graphviz',
                    imgcls=None, alt=None):
    format = self.builder.config.graphviz_output_format
    try:
        if format not in ('png', 'svg'):
            raise GraphvizError("graphviz_output_format must be one of 'png', "
                                "'svg', but is %r" % format)
        fname, outfn = render_dot(self, code, options, format, prefix)
    except GraphvizError, exc:
        self.builder.warn('dot code %r: ' % code + str(exc))
        raise nodes.SkipNode

    if node.get('inline', False):
        wrapper = 'span'
    else:
        wrapper = 'p'

    self.body.append(self.starttag(node, wrapper, CLASS='graphviz'))
    if fname is None:
        self.body.append(self.encode(code))
    else:
        if alt is None:
            alt = node.get('alt', self.encode(code).strip())
        if format == 'svg':
            svgtag = get_svg_tag(fname, outfn, imgcls)
            self.body.append(svgtag)
        else:
            mapfile = open(outfn + '.map', 'rb')
            try:
                imgmap = mapfile.readlines()
            finally:
                mapfile.close()
            imgcss = imgcls and 'class="%s"' % imgcls or ''
            if len(imgmap) == 2:
                # nothing in image map (the lines are <map> and </map>)
                self.body.append('<img src="%s" alt="%s" %s/>\n' %
                                 (fname, alt, imgcss))
            else:
                # has a map: get the name of the map and connect the parts
                mapname = mapname_re.match(imgmap[0]).group(1)
                self.body.append('<img src="%s" alt="%s" usemap="#%s" %s/>\n' %
                                 (fname, alt, mapname, imgcss))
                self.body.extend(imgmap)

    self.body.append('</%s>\n' % wrapper)
    raise nodes.SkipNode


def html_visit_graphviz(self, node):
    render_dot_html(self, node, node['code'], node['options'])


def render_dot_latex(self, node, code, options, prefix='graphviz'):
    try:
        fname, outfn = render_dot(self, code, options, 'pdf', prefix)
    except GraphvizError, exc:
        self.builder.warn('dot code %r: ' % code + str(exc))
        raise nodes.SkipNode

    inline = node.get('inline', False)
    if inline:
        para_separator = ''
    else:
        para_separator = '\n'

    if fname is not None:
<<<<<<< HEAD
        self.body.append('%s\\includegraphics{%s}%s' % (para_separator, fname,
                                                        para_separator))
=======
        caption = node.get('caption')
        if caption:
            self.body.append('\n\\begin{figure}[h!]')
            self.body.append('\n\\begin{center}')
            self.body.append('\n\\caption{%s}' % caption)
            self.body.append('\n\\label{figure:%s}' % caption)
            self.body.append('\n\\includegraphics{%s}' % fname)
            self.body.append('\n\\end{center}')
            self.body.append('\n\\end{figure}\n')
        else:
            self.body.append('%s\\includegraphics{%s}' % (para_separator, fname, para_separator))
>>>>>>> f0f9f7b1
    raise nodes.SkipNode


def latex_visit_graphviz(self, node):
    render_dot_latex(self, node, node['code'], node['options'])

def setup(app):
    app.add_node(graphviz,
                 html=(html_visit_graphviz, None),
                 latex=(latex_visit_graphviz, None))
    app.add_directive('graphviz', Graphviz)
    app.add_directive('graph', GraphvizSimple)
    app.add_directive('digraph', GraphvizSimple)
    app.add_config_value('graphviz_dot', 'dot', 'html')
    app.add_config_value('graphviz_dot_args', [], 'html')
    app.add_config_value('graphviz_output_format', 'png', 'html')<|MERGE_RESOLUTION|>--- conflicted
+++ resolved
@@ -277,10 +277,6 @@
         para_separator = '\n'
 
     if fname is not None:
-<<<<<<< HEAD
-        self.body.append('%s\\includegraphics{%s}%s' % (para_separator, fname,
-                                                        para_separator))
-=======
         caption = node.get('caption')
         if caption:
             self.body.append('\n\\begin{figure}[h!]')
@@ -291,8 +287,8 @@
             self.body.append('\n\\end{center}')
             self.body.append('\n\\end{figure}\n')
         else:
-            self.body.append('%s\\includegraphics{%s}' % (para_separator, fname, para_separator))
->>>>>>> f0f9f7b1
+            self.body.append('%s\\includegraphics{%s}' %
+                             (para_separator, fname, para_separator))
     raise nodes.SkipNode
 
 
