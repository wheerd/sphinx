--- conflicted
+++ resolved
@@ -438,22 +438,13 @@
         shutil.copytree(source, target)
 
 
-<<<<<<< HEAD
+
 def split_explicit_title(text):
     """Split role content into title and target, if given."""
-    brace = text.find('<')
-    if brace != -1:
-        m = caption_ref_re.match(text)
-        if m:
-            target = m.group(2)
-            title = m.group(1)
-        else:
-            # fallback: everything after '<' is the target
-            target = text[brace+1:]
-            title = text[:brace]
-        return True, title, target
-    else:
-        return False, text, text
+    match = explicit_title_re.match(text)
+    if match:
+        return True, m.group(1), m.group(2)
+    return False, text, text
 
 
 from docutils import nodes
@@ -471,15 +462,6 @@
     node.append(child)
     return node
 
-=======
-
-def split_explicit_title(text):
-    """Split role content into title and target, if given."""
-    match = explicit_title_re.match(text)
-    if match:
-        return True, m.group(1), m.group(2)
-    return False, text, text
->>>>>>> 9fce647b
 
 # monkey-patch Node.traverse to get more speed
 # traverse() is called so many times during a build that it saves
