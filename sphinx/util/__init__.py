--- conflicted
+++ resolved
@@ -360,9 +360,6 @@
             except UnicodeError:
                 # last resort -- can't fail
                 string = string.decode('latin1')
-<<<<<<< HEAD
-    return string
-=======
     return string
 
 
@@ -372,5 +369,4 @@
             os.unlink(dest)
         except OSError:
             pass
-    os.rename(source, dest)
->>>>>>> 88639dc4
+    os.rename(source, dest)