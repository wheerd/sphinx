# -*- coding: utf-8 -*-
"""
    test_config
    ~~~~~~~~~~~

    Test the sphinx.config.Config class and its handling in the
    Application class.

    :copyright: Copyright 2007-2010 by the Sphinx team, see AUTHORS.
    :license: BSD, see LICENSE for details.
"""

from util import *

from sphinx.application import ExtensionError


@with_app(confoverrides={'master_doc': 'master', 'nonexisting_value': 'True',
                         'latex_elements.docclass': 'scrartcl'})
def test_core_config(app):
    cfg = app.config

    # simple values
    assert 'project' in cfg.__dict__
    assert cfg.project == 'Sphinx <Tests>'
    assert cfg.templates_path == ['_templates']

    # overrides
    assert cfg.master_doc == 'master'
    assert cfg.latex_elements['docclass'] == 'scrartcl'

    # simple default values
<<<<<<< HEAD
    assert 'exclude_dirs' not in cfg.__dict__
    assert cfg.exclude_dirs == []
    assert cfg.trim_footnote_reference_space == False
=======
    assert 'locale_dirs' not in cfg.__dict__
    assert cfg.locale_dirs == []
    assert cfg.show_authors == False
>>>>>>> 75be813e

    # complex default values
    assert 'html_title' not in cfg.__dict__
    assert cfg.html_title == 'Sphinx <Tests> v0.6alpha1 documentation'

    # complex default values mustn't raise
    for valuename in cfg.config_values:
        getattr(cfg, valuename)

    # "contains" gives True both for set and unset values
    assert 'project' in cfg
    assert 'html_title' in cfg
    assert 'nonexisting_value' not in cfg

    # invalid values
    raises(AttributeError, getattr, cfg, '_value')
    raises(AttributeError, getattr, cfg, 'nonexisting_value')

    # non-value attributes are deleted from the namespace
    raises(AttributeError, getattr, cfg, 'sys')

    # setting attributes
    cfg.project = 'Foo'
    assert cfg.project == 'Foo'

    # alternative access via item interface
    cfg['project'] = 'Sphinx Tests'
    assert cfg['project'] == cfg.project == 'Sphinx Tests'


@with_app()
def test_extension_values(app):
    cfg = app.config

    # default value
    assert cfg.value_from_ext == []
    # non-default value
    assert cfg.value_from_conf_py == 84

    # no duplicate values allowed
    raises_msg(ExtensionError, 'already present', app.add_config_value,
               'html_title', 'x', True)
    raises_msg(ExtensionError, 'already present', app.add_config_value,
               'value_from_ext', 'x', True)<|MERGE_RESOLUTION|>--- conflicted
+++ resolved
@@ -30,15 +30,9 @@
     assert cfg.latex_elements['docclass'] == 'scrartcl'
 
     # simple default values
-<<<<<<< HEAD
-    assert 'exclude_dirs' not in cfg.__dict__
-    assert cfg.exclude_dirs == []
-    assert cfg.trim_footnote_reference_space == False
-=======
     assert 'locale_dirs' not in cfg.__dict__
     assert cfg.locale_dirs == []
-    assert cfg.show_authors == False
->>>>>>> 75be813e
+    assert cfg.trim_footnote_reference_space == False
 
     # complex default values
     assert 'html_title' not in cfg.__dict__
